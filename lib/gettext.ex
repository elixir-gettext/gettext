defmodule Gettext do
  @moduledoc ~S"""
  The `Gettext` module provides a
  [gettext](https://www.gnu.org/software/gettext/)-based API for working with
  internationalized applications.

  ## Using Gettext

  To use `Gettext`, a module that calls `use Gettext` has to be defined:

      defmodule MyApp.Gettext do
        use Gettext, otp_app: :my_app
      end

  This automatically defines some macros in the `MyApp.Gettext` module.
  Here are some examples:

      import MyApp.Gettext

      # Simple translation
      gettext "Here is the string to translate"

      # Plural translation
      ngettext "Here is the string to translate",
               "Here are the strings to translate",
               3

      # Domain-based translation
      dgettext "errors", "Here is the error message to translate"

  Translations are looked up from `.po` files. In the following sections we will
  explore exactly what are those files before we explore the "Gettext API" in
  detail.

  ## Translations

  Translations are stored inside PO (Portable Object) files, with a `.po`
  extension. For example, this is a snippet from a PO file:

      # This is a comment
      msgid "Hello world!"
      msgstr "Ciao mondo!"

  PO files containing translations for an application must be stored in a
  directory (by default it's `priv/gettext`) that has the following structure:

      gettext directory
      └─ locale
         └─ LC_MESSAGES
            ├─ domain_1.po
            ├─ domain_2.po
            └─ domain_3.po

  Here, `locale` is the locale of the translations (for example, `en_US`),
  `LC_MESSAGES` is a fixed directory, and `domain_i.po` are PO files containing
  domain-scoped translations. For more information on domains, check out the
  "Domains" section below.

  A concrete example of such a directory structure could look like this:

      priv/gettext
      └─ en_US
      |  └─ LC_MESSAGES
      |     ├─ default.po
      |     └─ errors.po
      └─ it
         └─ LC_MESSAGES
            ├─ default.po
            └─ errors.po

  By default, Gettext expects translations to be stored under the `priv/gettext`
  directory of an application. This behaviour can be changed by specifying a
  `:priv` option when using `Gettext`:

      # Look for translations in my_app/priv/translations instead of
      # my_app/priv/gettext
      use Gettext, otp_app: :my_app, priv: "priv/translations"

  The translations directory specified by the `:priv` option should be a directory
  inside `priv/`, otherwise some things (like `mix compile.gettext`) won't work
  as expected.

  ## Locale

  At runtime, all gettext-related functions and macros that do not explicitly
  take a locale as an argument read the locale from the backend locale and
  fallbacks to Gettext's locale.

  `Gettext.put_locale/1` can be used to change the locale of all backends for
  the current Elixir process. That's the preferred mechanism for setting the
  locale at runtime. `Gettext.put_locale/2` can be used when you want to set the
  locale of one specific Gettext backend without affecting other Gettext
  backends.

  Similarly, `Gettext.get_locale/0` gets the locale for all backends in the
  current process. `Gettext.get_locale/1` gets the locale of a specific backend
  for the current process. Check their documentation for more information.

  Locales are expressed as strings (like `"en"` or `"fr"`); they can be
  arbitrary strings as long as they match a directory name. As mentioned above,
  the locale is stored **per-process** (in the process dictionary): this means
  that the locale must be set in every new process in order to have the right
  locale available for that process. Pay attention to this behaviour, since not
  setting the locale *will not* result in any errors when `Gettext.get_locale/0`
  or `Gettext.get_locale/1` are called; the default locale will be
  returned instead.

  To decide which locale to use, each gettext-related function in a given
  backend follows these steps:

    * if there is a backend-specific locale for the given backend for this
      process (see `put_locale/2`), use that, otherwise
    * if there is a global locale for this process (see `put_locale/1`), use
      that, otherwise
    * if there is a backend-specific default locale in the configuration for
      that backend's `:otp_app` (see the "Default locale" section below), use
      that, otherwise
    * use the default global Gettext locale (see the "Default locale" section
      below)

  ### Default locale

  The global Gettext default locale can be configured through the
  `:default_locale` key of the `:gettext` application:

      config :gettext, :default_locale, "fr"

  By default the global locale is `"en"`. See also `get_locale/0` and
  `put_locale/1`.

  If for some reason a backend requires with a different `:default_locale`
  than all other backends, you can set the `:default_locale` inside the
  backend configuration, but this approach is generally discouraged as
  it makes it hard to track which locale each backend is using:

      config :my_app, MyApp.Gettext, default_locale: "fr"

  ## Gettext API

  There are two ways to use gettext:

    * using macros from your own gettext module, like `MyApp.Gettext`
    * using functions from the `Gettext` module

  These two approaches are different and each one has its own use case.

  ### Using macros

  Each module that calls `use Gettext` is usually referred to as a "Gettext
  backend", as it implements the `Gettext.Backend` behaviour. When a module
  calls `use Gettext`, the following macros are automatically
  defined inside it:

    * `gettext/2`
    * `dgettext/3`
    * `pgettext/3`
    * `dpgettext/4`
    * `ngettext/4`
    * `dngettext/5`
    * `pngettext/5`
    * `dpngettext/6`
    * `gettext_noop/1`, `dgettext_noop/2`, `pgettext_noop/2`, `ngettext_noop/3`, `dngettext_noop/4`

  Supposing the caller module is `MyApp.Gettext`, the macros mentioned above
  behave as follows:

    * `gettext(msgid, bindings \\ %{})` -
      like `Gettext.gettext(MyApp.Gettext, msgid, bindings)`
    * `dgettext(domain, msgid, bindings \\ %{})` -
      like `Gettext.dgettext(MyApp.Gettext, domain, msgid, bindings)`
    * `ngettext(msgid, msgid_plural, n, bindings \\ %{})` -
      like `Gettext.ngettext(MyApp.Gettext, msgid, msgid_plural, n, bindings)`
    * `dngettext(domain, msgid, msgid_plural, n, bindings \\ %{})` -
      like `Gettext.dngettext(MyApp.Gettext, domain, msgid, msgid_plural, n, bindings)`
    * `*_noop` family of functions - used to mark translations for extraction
      without translating them; see the documentation for these macros in
      `Gettext.Backend`

  See also the `Gettext.Backend` behaviour for more detailed documentation about
  these macros.

  Using macros is preferred as gettext is able to automatically sync the
  translations in your code with PO files. This, however, imposes a constraint:
  arguments passed to any of these macros have to be strings **at compile
  time**. This means that they have to be string literals or something that
  expands to a string literal at compile time (for example, a module attribute like
  `@my_string "foo"`).

  These are all valid uses of the gettext macros:

      Gettext.put_locale MyApp.Gettext, "it"

      MyApp.Gettext.gettext "Hello world"
      #=> "Ciao mondo"

      @msgid "Hello world"
      MyApp.Gettext.gettext @msgid
      #=> "Ciao mondo"

  The `gettext`/`dgettext`/`ngettext`/`dngettext` macros raise an
  `ArgumentError` exception if they receive a `domain`, `msgid`, or
  `msgid_plural` that doesn't expand to a string at compile time:

      msgid = "Hello world"
      MyApp.Gettext.gettext msgid
      #=> ** (ArgumentError) msgid must be a string literal

  Using compile-time strings isn't always possible. For this reason,
  the `Gettext` module provides a set of functions as well.

  ### Using functions

  If compile-time strings cannot be used, the solution is to use the functions
  in the `Gettext` module instead of the macros described above. These functions
  perfectly mirror the macro API, but they all expect a module name as the first
  argument. This module has to be a module which calls `use Gettext`. For example:

      defmodule MyApp.Gettext do
        use Gettext, otp_app: :my_app
      end

      Gettext.put_locale MyApp.Gettext, "pt_BR"

      msgid = "Hello world"
      Gettext.gettext(MyApp.Gettext, msgid)
      #=> "Olá mundo"

  While using functions from the `Gettext` module yields the same results as
  using macros (with the added benefit of dynamic arguments), all the
  compile-time features mentioned in the previous section are lost.

  ## Domains

  The `dgettext` and `dngettext` functions/macros also accept a *domain* as one
  of the arguments. The domain of a translation is determined by the name of the
  PO file that contains that translation. For example, the domain of
  translations in the `it/LC_MESSAGES/errors.po` file is `"errors"`, so those
  translations would need to be retrieved with `dgettext` or `dngettext`:

      MyApp.Gettext.dgettext "errors", "Error!"
      #=> "Errore!"

  When `gettext` or `ngettext` are used, the `"default"` domain is used.

  ## Interpolation

  All `*gettext` functions and macros provided by gettext support interpolation.
  Interpolation keys can be placed in `msgid`s or `msgid_plural`s with by
  enclosing them in `%{` and `}`, like this:

      "This is an %{interpolated} string"

  Interpolation bindings can be passed as an argument to all of the `*gettext`
  functions/macros. For example, given the following PO file for the `"it"`
  locale:

      msgid "Hello, %{name}!"
      msgstr "Ciao, %{name}!"

  interpolation can be done like follows:

      Gettext.put_locale MyApp.Gettext, "it"
      MyApp.Gettext.gettext "Hello, %{name}!", name: "Meg"
      #=> "Ciao, Meg!"

  Interpolation keys that are in a string but not in the provided bindings
  result in a `Gettext.Error` exception:

      MyApp.Gettext.gettext "Hello, %{name}!"
      #=> ** (Gettext.Error) missing interpolation keys: name

  Keys that are in the interpolation bindings but that don't occur in the string
  are ignored. Interpolations in gettext are often expanded at compile time,
  ensuring a low performance cost when running them at runtime.

  ## Pluralization

  Pluralization in gettext for Elixir works very similar to how pluralization
  works in GNU gettext. The `*ngettext` functions/macros accept a `msgid`, a
  `msgid_plural` and a count of elements; the right translation is chosen based
  on the **pluralization rule** for the given locale.

  For example, given the following snippet of PO file for the `"it"` locale:

      msgid "One error"
      msgid_plural "%{count} errors"
      msgstr[0] "Un errore"
      msgstr[1] "%{count} errori"

  the `ngettext` macro can be used like this:

      Gettext.put_locale MyApp.Gettext, "it"
      MyApp.Gettext.ngettext "One error", "%{count} errors", 3
      #=> "3 errori"

  The `%{count}` interpolation key is a special key since it gets replaced by
  the number of elements argument passed to `*ngettext`, like if the `count: 3`
  key-value pair were in the interpolation bindings. Hence, never pass the
  `count` key in the bindings:

      # `count: 4` is ignored here
      MyApp.Gettext.ngettext "One error", "%{count} errors", 3, count: 4
      #=> "3 errori"

  You can specify a "pluralizer" module via the `:plural_forms` option in the
  configuration for each Gettext backend.

      defmodule MyApp.Gettext do
        use Gettext, otp_app: :my_app, plural_forms: MyApp.PluralForms
      end

  To learn more about pluralization rules, plural forms and what they mean to
  Gettext check the documentation for `Gettext.Plural`.

  ## Missing translations

  When a translation is missing in the specified locale (both with functions as
  well as with macros), the argument is returned:

    * in case of calls to `gettext`/`dgettext`, the `msgid` argument is returned
      as is;
    * in case of calls to `ngettext`/`dngettext`, the `msgid` argument is
      returned in case of a singular value and the `msgid_plural` is returned in
      case of a plural value (following the English pluralization rule).

  For example:

      Gettext.put_locale MyApp.Gettext, "foo"
      MyApp.Gettext.gettext "Hey there"
      #=> "Hey there"
      MyApp.Gettext.ngettext "One error", "%{count} errors", 3
      #=> "3 errors"

  ### Empty translations

  When a `msgstr` is empty (`""`), the translation is considered missing and the
  behaviour described above for missing translation is applied. A plural
  translation is considered to have an empty `msgstr` if at least one
  translation in the `msgstr` is empty.

  ## Contexts

  The GNU Gettext implementation supports
  [*contexts*](https://www.gnu.org/software/gettext/manual/html_node/Contexts.html),
  which are a way to "contextualize" translations. For example, in English, the
  word "file" could be used both as a noun or as a verb. Contexts can be used to
  solve similar problems: one could have a "imperative_verbs" context and a
  "nouns" context as to avoid ambiguity. The functions that handle contexts are 
  are `pgettext`, `dpgettext`, `pngettext` and `dpngettext`. 
  `dpgettext` can be read as d(omain)p(articular)gettext. The same reading rules
  apply for `dpngettext`.

  ## Compile-time features

  As mentioned above, using the gettext macros (as opposed to functions) allows
  gettext to operate on those translations *at compile-time*. This can be used
  to extract translations from the source code into POT files automatically
  (instead of having to manually add translations to POT files when they're added
  to the source code). The `gettext.extract` does exactly this: whenever there
  are new translations in the source code, running `gettext.extract` syncs the
  existing POT files with the changed code base. Read the documentation for
  `Mix.Tasks.Gettext.Extract` for more information on the extraction process.

  POT files are just *template* files and the translations in them do not
  actually contain translated strings. A POT file looks like this:

      # The msgstr is empty
      msgid "hello, world"
      msgstr ""

  Whenever a POT file changes, it's likely that developers (or translators) will
  want to update the corresponding PO files for each locale. To do that, gettext
  provides the `gettext.merge` Mix task. For example, running:

      mix gettext.merge priv/gettext --locale pt_BR

  will update all the PO files in `priv/gettext/pt_BR/LC_MESSAGES` with the new
  version of the POT files in `priv/gettext`. Read more about the merging
  process in the documentation for `Mix.Tasks.Gettext.Merge`.

  Finally, gettext is able to recompile modules that call `use Gettext` whenever
  PO files change. To enable this feature, the `:gettext` compiler needs to be
  added to the list of Mix compilers. In `mix.exs`:

      def project do
        [compilers: [:gettext] ++ Mix.compilers]
      end

  ## Configuration

  ### `:gettext` configuration

  The `:gettext` application supports the following configuration options:

    * `:default_locale` - a string which specifies the default global Gettext
      locale to use for all backends. See the "Locale" section for more
      information on backend-specific, global, and default locales.

  ### Backend configuration

  A **Gettext backend** supports some options to be configured. These options
  can be configured in two ways: either by passing them to `use Gettext` (hence
  at compile time):

      defmodule MyApp.Gettext do
        use Gettext, options
      end

  or by using Mix configuration, configuring the key corresponding to the
  backend in the configuration for your application:

      # For example, in config/config.exs
      config :my_app, MyApp.Gettext, options

  Note that the `:otp_app` option (an atom representing an OTP application) has
  to always be present and has to be passed to `use Gettext` because it's used
  to determine the application to read the configuration of (`:my_app` in the
  example above); for this reason, `:otp_app` can't be configured via the Mix
  configuration. This option is also used to determine the application's
  directory where to search translations in.

  The following is a comprehensive list of supported options:

    * `:priv` - a string representing a directory where translations will be
      searched. The directory is relative to the directory of the application
      specified by the `:otp_app` option. It is recommended to always have
      this directory inside `"priv"`, otherwise some features like the
      "mix compile.gettext" won't work as expected. By default it's
      `"priv/gettext"`.

    * `:plural_forms` - a module which will act as a "pluralizer". For more
      information, look at the documentation for `Gettext.Plural`.

    * `:default_locale` - a string which specifies the default locale to use for
      the given backend.

    * `:one_module_per_locale` - instead of bundling all locales into a single
      module, this option makes Gettext build one internal module per locale.
      This reduces compilation times and beam file sizes for large projects.
      This option requires Elixir v1.6.

  ### Mix tasks configuration

  You can configure Gettext Mix tasks under the `:gettext` key in the
  configuration returned by `project/0` in `mix.exs`:

      def project() do
        [app: :my_app,
         # ...
         gettext: [...]]
      end

  The following is a list of the supported configuration options:

    * `:fuzzy_threshold` - the default threshold for the Jaro distance measuring
      the similarity of translations. Look at the documentation for the `mix
      gettext.merge` task (`Mix.Tasks.Gettext.Merge`) for more information on
      fuzzy translations.

    * `:excluded_refs_from_purging` - a regex that is matched against translation
      references. Gettext will preserve all translations in all POT files that
      have a matching reference. You can use this pattern to prevent Gettext from
      removing translations that you have extracted using another tool.

    * `:compiler_po_wildcard` - a binary that specifies the wildcard that the
      `:gettext` compiler will use to find changed PO files in order to recompile
      their respective Gettext backends. This wildcard has to be relative to the
      `"priv"` directory of your application. Defaults to
      `"gettext/*/LC_MESSAGES/*.po"`.

    * `:write_reference_comments` - a boolean that specifies whether reference
      comments should be written when outputting PO(T) files. If this is `false`,
      reference comments will not be written when extracting translations or merging
      translations, and the ones already found in files will be discarded.

  """

  defmodule Error do
    @moduledoc """
    A generic error raised for a variety of possible Gettext-related reasons
    (for example, missing interpolation keys).
    """
    defexception [:message]
  end

  defmodule MissingBindingsError do
    @moduledoc """
    An error message raised for missing bindings errors.
    """

    @enforce_keys [:backend, :domain, :locale, :msgid, :missing]
    defexception [:backend, :domain, :locale, :msgid, :missing]

    @type t() :: %__MODULE__{}

    def message(%{
          backend: backend,
          domain: domain,
          locale: locale,
          msgid: msgid,
          missing: missing
        }) do
      "missing Gettext bindings: #{inspect(missing)} (backend #{inspect(backend)}, " <>
        "locale #{inspect(locale)}, domain #{inspect(domain)}, msgid #{inspect(msgid)})"
    end
  end

  @type locale :: binary
  @type backend :: module
  @type bindings :: map() | Keyword.t()

  @doc false
  defmacro __using__(opts) do
    quote do
      require Logger

      @gettext_opts unquote(opts)
      @before_compile Gettext.Compiler

      def handle_missing_bindings(exception, incomplete) do
        _ = Logger.error(Exception.message(exception))
        incomplete
      end

      defoverridable handle_missing_bindings: 2

      def handle_missing_translation(_locale, domain, msgid, bindings) do
        import Gettext.Interpolation, only: [to_interpolatable: 1, interpolate: 2]

        Gettext.Compiler.warn_if_domain_contains_slashes(domain)

        with {:ok, interpolated} <- interpolate(to_interpolatable(msgid), bindings),
             do: {:default, interpolated}
      end

      def handle_missing_plural_translation(_locale, domain, msgid, msgid_plural, n, bindings) do
        import Gettext.Interpolation, only: [to_interpolatable: 1, interpolate: 2]

        Gettext.Compiler.warn_if_domain_contains_slashes(domain)
        string = if n == 1, do: msgid, else: msgid_plural
        bindings = Map.put(bindings, :count, n)

        with {:ok, interpolated} <- interpolate(to_interpolatable(string), bindings),
             do: {:default, interpolated}
      end

      defoverridable handle_missing_translation: 4, handle_missing_plural_translation: 6
    end
  end

  @doc """
  Gets the global Gettext locale for the current process.

  This function returns the value of the global Gettext locale for the current
  process. This global locale is shared between all Gettext backends; if you
  want backend-specific locales, see `get_locale/1` and `put_locale/2`. If the
  global Gettext locale is not set, this function returns the default global
  locale (configurable in the configuration for the `:gettext` application, see
  the module documentation for more information).

  ## Examples

      Gettext.get_locale()
      #=> "en"

  """
  @spec get_locale() :: locale
  def get_locale() do
    with nil <- Process.get(Gettext) do
      # If this is not set by the user, it's still set in mix.exs (to "en").
      Application.fetch_env!(:gettext, :default_locale)
    end
  end

  @doc """
  Sets the global Gettext locale for the current process.

  The locale is stored in the process dictionary. `locale` must be a string; if
  it's not, an `ArgumentError` exception is raised.

  ## Examples

      Gettext.put_locale("pt_BR")
      #=> nil
      Gettext.get_locale()
      #=> "pt_BR"

  """
  @spec put_locale(locale) :: nil
  def put_locale(locale) when is_binary(locale), do: Process.put(Gettext, locale)

  def put_locale(locale),
    do: raise(ArgumentError, "put_locale/1 only accepts binary locales, got: #{inspect(locale)}")

  @doc """
  Gets the locale for the current process and the given backend.

  This function returns the value of the locale for the current process and the
  given `backend`. If there is no locale for the current process and the given
  backend, then either the global Gettext locale (if set), or the default locale
  for the given backend, or the global default locale is returned. See the
  "Locale" section in the module documentation for more information.

  ## Examples

      Gettext.get_locale(MyApp.Gettext)
      #=> "en"

  """
  @spec get_locale(backend) :: locale
  def get_locale(backend) do
    with nil <- Process.get(backend),
         nil <- Process.get(Gettext) do
      backend.__gettext__(:default_locale)
    end
  end

  @doc """
  Sets the locale for the current process and the given `backend`.

  The locale is stored in the process dictionary. `locale` must be a string; if
  it's not, an `ArgumentError` exception is raised.

  ## Examples

      Gettext.put_locale(MyApp.Gettext, "pt_BR")
      #=> nil
      Gettext.get_locale(MyApp.Gettext)
      #=> "pt_BR"

  """
  @spec put_locale(backend, locale) :: nil
  def put_locale(backend, locale) when is_binary(locale), do: Process.put(backend, locale)

  def put_locale(_backend, locale),
    do: raise(ArgumentError, "put_locale/2 only accepts binary locales, got: #{inspect(locale)}")

  @doc """
  Returns the translation of the given string with a given context in the given domain.

  The string is translated by the `backend` module.

  The translated string is interpolated based on the `bindings` argument. For
  more information on how interpolation works, refer to the documentation of the
  `Gettext` module.

  If the translation for the given `msgid` is not found, the `msgid`
  (interpolated if necessary) is returned.

  ## Examples

      defmodule MyApp.Gettext do
        use Gettext, otp_app: :my_app
      end

      Gettext.put_locale(MyApp.Gettext, "it")

      Gettext.dpgettext(MyApp.Gettext, "errors", "user error", "Invalid")
      #=> "Non valido"
      
      Gettext.dgettext(MyApp.Gettext, "errors", "signup form", "%{name} is not a valid name", name: "Meg")
      #=> "Meg non è un nome valido"
  """
  @spec dpgettext(module, binary, binary, binary, bindings) :: binary
  def dpgettext(backend, domain, msgctxt, msgid, bindings) when is_list(bindings) do
    dpgettext(backend, domain, msgctxt, msgid, Map.new(bindings))
  end

  def dpgettext(backend, domain, msgctxt, msgid, bindings)
      when is_atom(backend) and is_binary(domain) and is_binary(msgid) and is_map(bindings) do
    locale = get_locale(backend)
    result = backend.lgettext(locale, domain, msgctxt, msgid, bindings)
    handle_backend_result(result, backend, locale, domain, msgid)
  end

  @doc """
  Returns the translation of the given string in the given domain.

  The string is translated by the `backend` module.

  The translated string is interpolated based on the `bindings` argument. For
  more information on how interpolation works, refer to the documentation of the
  `Gettext` module.

  If the translation for the given `msgid` is not found, the `msgid`
  (interpolated if necessary) is returned.

  ## Examples

      defmodule MyApp.Gettext do
        use Gettext, otp_app: :my_app
      end

      Gettext.put_locale(MyApp.Gettext, "it")

      Gettext.dgettext(MyApp.Gettext, "errors", "Invalid")
      #=> "Non valido"

      Gettext.dgettext(MyApp.Gettext, "errors", "%{name} is not a valid name", name: "Meg")
      #=> "Meg non è un nome valido"

      Gettext.dgettext(MyApp.Gettext, "alerts", "nonexisting")
      #=> "nonexisting"

  """
  @spec dgettext(module, binary, binary, bindings) :: binary
  def dgettext(backend, domain, msgid, bindings \\ %{}) do
    dpgettext(backend, domain, nil, msgid, bindings)
  end

  @doc """
  Returns the translation of the given string with the given context

  The string is translated by the `backend` module.

  The translated string is interpolated based on the `bindings` argument. For
  more information on how interpolation works, refer to the documentation of the
  `Gettext` module.

  If the translation for the given `msgid` is not found, the `msgid`
  (interpolated if necessary) is returned.

  ## Examples

      defmodule MyApp.Gettext do
        use Gettext, otp_app: :my_app
      end

      Gettext.put_locale(MyApp.Gettext, "it")

      Gettext.pgettext(MyApp.Gettext, "user-interface", "Invalid")
      #=> "Non valido"

      Gettext.pgettext(MyApp.Gettext, "user-interface", "%{name} is not a valid name", name: "Meg")
      #=> "Meg non è un nome valido"

      Gettext.pgettext(MyApp.Gettext, "alerts-users", "nonexisting")
      #=> "nonexisting"
  """
  @spec pgettext(module, binary, binary, bindings) :: binary
  def pgettext(backend, msgctxt, msgid, bindings \\ %{}) do
    dpgettext(backend, "default", msgctxt, msgid, bindings)
  end

  @doc """
  Returns the translation of the given string in the `"default"` domain.

  Works exactly like:

      Gettext.dgettext(backend, "default", msgid, bindings)

  """
  @spec gettext(module, binary, bindings) :: binary
  def gettext(backend, msgid, bindings \\ %{}) do
    dgettext(backend, "default", msgid, bindings)
  end

  @doc """
  Returns the pluralized translation of the given string with a given context in the given domain.

  The string is translated and pluralized by the `backend` module.

  The translated string is interpolated based on the `bindings` argument. For
  more information on how interpolation works, refer to the documentation of the
  `Gettext` module.

  If the translation for the given `msgid` and `msgid_plural` is not found, the
  `msgid` or `msgid_plural` (based on `n` being singular or plural) is returned
  (interpolated if necessary).

  ## Examples

      defmodule MyApp.Gettext do
        use Gettext, otp_app: :my_app
      end

      Gettext.dpngettext(MyApp.Gettext, "errors", "user error", "Error", "%{count} errors", 3)
      #=> "3 errori"
      Gettext.dpngettext(MyApp.Gettext, "errors", "user error", "Error", "%{count} errors", 1)
      #=> "Errore"

  """
  @spec dpngettext(module, binary, binary, binary, binary, non_neg_integer, bindings) :: binary
  def dpngettext(backend, domain, msgctxt, msgid, msgid_plural, n, bindings \\ %{})

  def dpngettext(backend, domain, msgctxt, msgid, msgid_plural, n, bindings)
      when is_list(bindings) do
    dpngettext(backend, domain, msgctxt, msgid, msgid_plural, n, Map.new(bindings))
  end

  def dpngettext(backend, domain, msgctxt, msgid, msgid_plural, n, bindings)
      when is_atom(backend) and is_binary(domain) and is_binary(msgid) and is_binary(msgid_plural) and
             is_integer(n) and n >= 0 and is_map(bindings) do
    locale = get_locale(backend)
    result = backend.lngettext(locale, domain, msgctxt, msgid, msgid_plural, n, bindings)
    handle_backend_result(result, backend, locale, domain, msgid)
  end

  @doc """
  Returns the pluralized translation of the given string in the given domain.

  The string is translated and pluralized by the `backend` module.

  The translated string is interpolated based on the `bindings` argument. For
  more information on how interpolation works, refer to the documentation of the
  `Gettext` module.

  If the translation for the given `msgid` and `msgid_plural` is not found, the
  `msgid` or `msgid_plural` (based on `n` being singular or plural) is returned
  (interpolated if necessary).

  ## Examples

      defmodule MyApp.Gettext do
        use Gettext, otp_app: :my_app
      end

      Gettext.dngettext(MyApp.Gettext, "errors", "Error", "%{count} errors", 3)
      #=> "3 errori"
      Gettext.dngettext(MyApp.Gettext, "errors", "Error", "%{count} errors", 1)
      #=> "Errore"

  """
<<<<<<< HEAD
  @spec pngettext(module, binary, binary, binary, non_neg_integer, bindings) :: binary
=======
>>>>>>> 190b7b15
  def dngettext(backend, domain, msgid, msgid_plural, n, bindings),
    do: dpngettext(backend, domain, nil, msgid, msgid_plural, n, bindings)

  @doc """
  Returns the pluralized translation of the given string with a given context
  in the `"default"` domain.

  Works exactly like:

      Gettext.dpngettext(backend, "default", context, msgid, msgid_plural, n, bindings)

  """
  @spec pngettext(module, binary, binary, binary, non_neg_integer, bindings) :: binary
  def pngettext(backend, msgctxt, msgid, msgid_plural, n, bindings),
    do: dpngettext(backend, "default", msgctxt, msgid, msgid_plural, n, bindings)

  @doc """
  Returns the pluralized translation of the given string in the `"default"`
  domain.

  Works exactly like:

      Gettext.dngettext(backend, "default", msgid, msgid_plural, n, bindings)

  """
  @spec ngettext(module, binary, binary, non_neg_integer, bindings) :: binary
  def ngettext(backend, msgid, msgid_plural, n, bindings \\ %{}) do
    dngettext(backend, "default", msgid, msgid_plural, n, bindings)
  end

  @doc """
  Runs `fun` with the global Gettext locale set to `locale`.

  This function just sets the global Gettext locale to `locale` before running
  `fun` and sets it back to its previous value afterwards. Note that
  `put_locale/2` is used to set the locale, which is thus set only for the
  current process (keep this in mind if you plan on spawning processes inside
  `fun`).

  The value returned by this function is the return value of `fun`.

  ## Examples

      Gettext.put_locale("fr")

      MyApp.Gettext.gettext("Hello world")
      #=> "Bonjour monde"

      Gettext.with_locale "it", fn ->
        MyApp.Gettext.gettext("Hello world")
      end
      #=> "Ciao mondo"

      MyApp.Gettext.gettext("Hello world")
      #=> "Bonjour monde"

  """
  @spec with_locale(locale, (() -> result)) :: result when result: var
  def with_locale(locale, fun) do
    previous_locale = Process.get(Gettext)
    Gettext.put_locale(locale)

    try do
      fun.()
    after
      if previous_locale do
        Gettext.put_locale(previous_locale)
      else
        Process.delete(Gettext)
      end
    end
  end

  @doc """
  Runs `fun` with the gettext locale set to `locale` for the given `backend`.

  This function just sets the Gettext locale for `backend` to `locale` before
  running `fun` and sets it back to its previous value afterwards. Note that
  `put_locale/2` is used to set the locale, which is thus set only for the
  current process (keep this in mind if you plan on spawning processes inside
  `fun`).

  The value returned by this function is the return value of `fun`.

  ## Examples

      Gettext.put_locale(MyApp.Gettext, "fr")

      MyApp.Gettext.gettext("Hello world")
      #=> "Bonjour monde"

      Gettext.with_locale MyApp.Gettext, "it", fn ->
        MyApp.Gettext.gettext("Hello world")
      end
      #=> "Ciao mondo"

      MyApp.Gettext.gettext("Hello world")
      #=> "Bonjour monde"

  """
  @spec with_locale(backend, locale, (() -> result)) :: result when result: var
  def with_locale(backend, locale, fun) do
    previous_locale = Process.get(backend)
    Gettext.put_locale(backend, locale)

    try do
      fun.()
    after
      if previous_locale do
        Gettext.put_locale(backend, previous_locale)
      else
        Process.delete(backend)
      end
    end
  end

  @doc """
  Returns all the locales for which PO files exist for the given `backend`.

  If the translations directory for the given backend doesn't exist, then an
  empty list is returned.

  ## Examples

  With the following backend:

      defmodule MyApp.Gettext do
        use Gettext, otp_app: :my_app
      end

  and the following translations directory:

      my_app/priv/gettext
      ├─ en
      ├─ it
      └─ pt_BR

  then:

      Gettext.known_locales(MyApp.Gettext)
      #=> ["en", "it", "pt_BR"]

  """
  @spec known_locales(backend) :: [locale]
  def known_locales(backend) do
    backend.__gettext__(:known_locales)
  end

  defp handle_backend_result({:ok, string}, _backend, _locale, _domain, _msgid) do
    string
  end

  defp handle_backend_result({:default, string}, _backend, _locale, _domain, _msgid) do
    string
  end

  defp handle_backend_result(
         {:missing_bindings, incomplete, missing},
         backend,
         locale,
         domain,
         msgid
       ) do
    exception = %MissingBindingsError{
      backend: backend,
      locale: locale,
      domain: domain,
      msgid: msgid,
      missing: missing
    }

    backend.handle_missing_bindings(exception, incomplete)
  end

  defp handle_backend_result({:error, reason}, _backend, _locale, _domain, _msgid) do
    raise Error, reason
  end
end<|MERGE_RESOLUTION|>--- conflicted
+++ resolved
@@ -821,10 +821,7 @@
       #=> "Errore"
 
   """
-<<<<<<< HEAD
-  @spec pngettext(module, binary, binary, binary, non_neg_integer, bindings) :: binary
-=======
->>>>>>> 190b7b15
+  @spec dngettext(module, binary, binary, binary, non_neg_integer, bindings) :: binary
   def dngettext(backend, domain, msgid, msgid_plural, n, bindings),
     do: dpngettext(backend, domain, nil, msgid, msgid_plural, n, bindings)
 
